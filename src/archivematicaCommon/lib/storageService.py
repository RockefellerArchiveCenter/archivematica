--- conflicted
+++ resolved
@@ -5,10 +5,6 @@
 import requests
 from requests.auth import AuthBase
 import slumber
-<<<<<<< HEAD
-import sys
-=======
->>>>>>> 8e49b8bd
 import urllib
 
 from archivematicaFunctions import get_setting
@@ -38,15 +34,6 @@
         r.headers['Authorization'] = "ApiKey {0}:{1}".format(self.username, self.apikey)
         return r
 
-<<<<<<< HEAD
-
-def get_setting(setting, default=''):
-    try:
-        return DashboardSetting.objects.get(name=setting).value
-    except DashboardSetting.DoesNotExist:
-        return default
-=======
->>>>>>> 8e49b8bd
 
 def _storage_service_url():
     # Get storage service URL from DashboardSetting model
