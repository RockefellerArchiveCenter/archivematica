--- conflicted
+++ resolved
@@ -946,12 +946,7 @@
     content = models.TextField(null=True)
     rule = models.ForeignKey('fpr.FPRule', db_column='ruleUUID', to_field='uuid')
 
-<<<<<<< HEAD
     # Table name is main_fpcommandoutput
-=======
-    class Meta(object):
-        db_table = u'FPCommandOutput'
->>>>>>> 8e49b8bd
 
     def __unicode__(self):
         return u'<file: {file}; rule: {rule}; content: {content}'.format(file=self.file, rule=self.rule, content=self.content[:20])
